#!/bin/bash
<<<<<<< HEAD
# Get the directory where this script is located
SCRIPT_DIR="$(cd "$(dirname "${BASH_SOURCE[0]}")" && pwd)"
cd "$SCRIPT_DIR"

# Auto-install MCP server if needed
echo "🔧 Ensuring MCP server is installed..."
python3 install_mcp.py

# Launch the game
echo "🚀 Launching RPG game..."
uv run goose-rpg &

=======
cd /Users/mnovich/Development/claude-rpg
uv run goose-rpg &
>>>>>>> b1e8377e
# Wait a moment for the game to start
sleep 1

# Bring the game window to front (macOS)
osascript -e 'tell application "Python" to activate' 2>/dev/null || true<|MERGE_RESOLUTION|>--- conflicted
+++ resolved
@@ -1,21 +1,12 @@
 #!/bin/bash
-<<<<<<< HEAD
 # Get the directory where this script is located
 SCRIPT_DIR="$(cd "$(dirname "${BASH_SOURCE[0]}")" && pwd)"
 cd "$SCRIPT_DIR"
-
-# Auto-install MCP server if needed
-echo "🔧 Ensuring MCP server is installed..."
-python3 install_mcp.py
 
 # Launch the game
 echo "🚀 Launching RPG game..."
 uv run goose-rpg &
 
-=======
-cd /Users/mnovich/Development/claude-rpg
-uv run goose-rpg &
->>>>>>> b1e8377e
 # Wait a moment for the game to start
 sleep 1
 
