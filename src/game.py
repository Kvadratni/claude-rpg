--- conflicted
+++ resolved
@@ -130,22 +130,6 @@
         if game_data:
             # Create player from saved data
             self.player = Player.from_save_data(game_data["player"], self.asset_loader, self.game_log)
-<<<<<<< HEAD
-            self.current_level = Level.from_save_data(game_data["level"], self.player, self.asset_loader, self)
-            
-            # Initialize quest system
-            from .quest_system import QuestManager
-            self.quest_manager = QuestManager(self.player, self.game_log, self.current_level)
-            
-            # Initialize quest log UI
-            from .ui.quest_log import QuestLog
-            self.quest_log = QuestLog(self.asset_loader)
-            self.quest_log.set_quest_manager(self.quest_manager)
-            
-            # Load quest data if available
-            if "quests" in game_data:
-                self.quest_manager.load_save_data(game_data["quests"])
-=======
             
             # Check if this is a procedural world
             level_data = game_data["level"]
@@ -177,7 +161,19 @@
                     seed=None  # Random seed for converted worlds
                 )
                 self.game_log.add_message("Old save converted to procedural world", "system")
->>>>>>> b1e8377e
+            
+            # Initialize quest system with level reference
+            from .quest_system import QuestManager
+            self.quest_manager = QuestManager(self.player, self.game_log, self.current_level)
+            
+            # Initialize quest log UI
+            from .ui.quest_log import QuestLog
+            self.quest_log = QuestLog(self.asset_loader)
+            self.quest_log.set_quest_manager(self.quest_manager)
+            
+            # Load quest data if available
+            if "quests" in game_data:
+                self.quest_manager.load_save_data(game_data["quests"])
             
             self.state = Game.STATE_PLAYING
             return True
@@ -191,11 +187,10 @@
                 "level": self.current_level.get_save_data()
             }
             
-<<<<<<< HEAD
             # Save quest data if available
             if hasattr(self, 'quest_manager'):
                 game_data["quests"] = self.quest_manager.get_save_data()
-=======
+            
             # Add procedural info if this is a procedural world
             if hasattr(self.current_level, 'is_procedural_level') and self.current_level.is_procedural_level():
                 procedural_data = self.current_level.get_procedural_save_data()
@@ -205,7 +200,6 @@
                 self.game_log.add_message(f"Procedural world saved (Seed: {seed})", "system")
             else:
                 self.game_log.add_message(f"Game saved: {save_name}", "system")
->>>>>>> b1e8377e
             
             return self.save_system.save_game(save_name, game_data)
         return False
