"""
Simplified tile-based movement system for player character.

This module handles discrete tile-to-tile movement with smooth animation.
"""

import pygame
import math


class MovementSystem:
    """Handles tile-based movement for the player"""
    
    def __init__(self, player):
        """Initialize movement system with reference to player"""
        self.player = player
        
        # Movement modes
        self.movement_mode = "mouse"  # "mouse" or "wasd"
        
        # Movement state
        self.direction = 0  # 0=down, 1=left, 2=up, 3=right
        
        # Pathfinding for mouse movement
        self.path = []  # List of tile coordinates to follow
        self.path_index = 0
        
        # Audio
        self.footstep_timer = 0
        self.last_door_sound_tile = None
    
    def toggle_movement_mode(self):
        """Toggle between mouse and WASD movement modes"""
        if self.movement_mode == "mouse":
            self.movement_mode = "wasd"
            # Clear any existing path when switching to WASD
            self.path = []
            self.path_index = 0
        else:
            self.movement_mode = "mouse"
        
        # Log the change
        if self.player.game_log:
            mode_name = "WASD" if self.movement_mode == "wasd" else "Mouse Click"
            self.player.game_log.add_message(f"Movement mode: {mode_name}", "system")
        
        return self.movement_mode
    
    def handle_input(self, keys, level=None):
        """Handle player input for movement"""
        # Check if any shop is open - if so, disable movement
        if level:
            for npc in level.npcs:
                if hasattr(npc, 'shop') and npc.shop and npc.shop.show:
                    return  # Don't allow movement while shop is open
        
        # Check if dialogue window is open - if so, disable movement
        if self.player.current_dialogue and self.player.current_dialogue.show:
            return  # Don't allow movement while dialogue is open
        
<<<<<<< HEAD
        # Check if AI chat window is open - if so, disable movement
        if hasattr(self.player, 'current_ai_chat') and self.player.current_ai_chat and self.player.current_ai_chat.is_active:
            return  # Don't allow movement while AI chat is open
=======
        # Handle movement based on current mode
        if self.movement_mode == "wasd":
            self._handle_wasd_movement(keys, level)
        else:
            self._handle_mouse_movement(keys, level)
    
    def _handle_wasd_movement(self, keys, level):
        """Handle WASD tile-based movement"""
        if self.player.moving:
            return  # Already moving, wait for animation to complete
        
        # Determine movement direction
        move_x = 0
        move_y = 0
        
        if keys[pygame.K_w]:
            move_y = -1
            self.direction = 2  # Up
        elif keys[pygame.K_s]:
            move_y = 1
            self.direction = 0  # Down
        elif keys[pygame.K_a]:
            move_x = -1
            self.direction = 1  # Left
        elif keys[pygame.K_d]:
            move_x = 1
            self.direction = 3  # Right
        
        # Apply movement if any keys are pressed
        if move_x != 0 or move_y != 0:
            target_tile_x = self.player.tile_x + move_x
            target_tile_y = self.player.tile_y + move_y
            
            # Check if target tile is walkable
            if level and level.is_tile_walkable(target_tile_x, target_tile_y):
                # Start movement to target tile
                if self.player.move_to_tile(target_tile_x, target_tile_y):
                    self._play_footstep_sound(level)
    
    def _handle_mouse_movement(self, keys, level):
        """Handle mouse-based pathfinding movement"""
        if self.player.moving:
            return  # Wait for current movement to complete
>>>>>>> b1e8377e
        
        # Follow current path if we have one
        if self.path and self.path_index < len(self.path):
            target_tile_x, target_tile_y = self.path[self.path_index]
            
            # Check if we've reached the current path target
            if target_tile_x == self.player.tile_x and target_tile_y == self.player.tile_y:
                # Move to next path point
                self.path_index += 1
                if self.path_index >= len(self.path):
                    # Reached end of path
                    self.path = []
                    self.path_index = 0
                return
            
            # Check if target tile is still walkable
            if level and level.is_tile_walkable(target_tile_x, target_tile_y):
                # Start movement to next tile in path
                if self.player.move_to_tile(target_tile_x, target_tile_y):
                    self._play_footstep_sound(level)
                    
                    # Update direction based on movement
                    dx = target_tile_x - self.player.tile_x
                    dy = target_tile_y - self.player.tile_y
                    if abs(dx) > abs(dy):
                        self.direction = 3 if dx > 0 else 1  # Right or Left
                    else:
                        self.direction = 0 if dy > 0 else 2  # Down or Up
            else:
                # Path is blocked, clear it
                self.path = []
                self.path_index = 0
                if self.player.game_log:
                    self.player.game_log.add_message("Path blocked!", "system")
    
    def handle_mouse_click(self, world_x, world_y, level):
        """Handle mouse click for movement and interaction"""
        # Convert world coordinates to tile coordinates
        target_tile_x = int(world_x)
        target_tile_y = int(world_y)
        
        # Check if any shop is open - if so, disable mouse movement
        if level:
            for npc in level.npcs:
                if hasattr(npc, 'shop') and npc.shop and npc.shop.show:
                    return  # Don't allow movement while shop is open
        
        # Check if dialogue window is open - if so, disable mouse movement
        if self.player.current_dialogue and self.player.current_dialogue.show:
            return  # Don't allow movement while dialogue is open
        
<<<<<<< HEAD
        # Check if AI chat window is open - if so, disable mouse movement
        if hasattr(self.player, 'current_ai_chat') and self.player.current_ai_chat and self.player.current_ai_chat.is_active:
            return  # Don't allow movement while AI chat is open
        
        # Get audio manager
        audio = getattr(self.player.asset_loader, 'audio_manager', None) if self.player.asset_loader else None
        
=======
>>>>>>> b1e8377e
        # Check if clicking on an entity first
        clicked_entity = self._check_entity_click(target_tile_x, target_tile_y, level)
        
        if clicked_entity:
            # Handle entity interaction
            self._handle_entity_interaction(clicked_entity, target_tile_x, target_tile_y, level)
        else:
            # Move to the clicked tile
            self._move_to_tile(target_tile_x, target_tile_y, level)
    
    def _check_entity_click(self, tile_x, tile_y, level):
        """Check if click is on an entity - with more forgiving click detection"""
        click_radius = 1.2  # Increased for much more forgiving clicks
        
        # Check NPCs
        for npc in level.npcs:
            distance = math.sqrt((npc.x - tile_x - 0.5)**2 + (npc.y - tile_y - 0.5)**2)
            if distance <= click_radius:
                return npc
        
        # Check chests
        for chest in level.chests:
            distance = math.sqrt((chest.x - tile_x - 0.5)**2 + (chest.y - tile_y - 0.5)**2)
            if distance <= click_radius:
                return chest
        
        # Check items
        for item in level.items:
            distance = math.sqrt((item.x - tile_x - 0.5)**2 + (item.y - tile_y - 0.5)**2)
            if distance <= click_radius:
                return item
        
        # Check enemies
        for enemy in level.enemies:
            distance = math.sqrt((enemy.x - tile_x - 0.5)**2 + (enemy.y - tile_y - 0.5)**2)
            if distance <= click_radius:
                return enemy
        
        return None
    
    def _handle_entity_interaction(self, entity, tile_x, tile_y, level):
        """Handle interaction with an entity"""
        # Calculate distance to entity's actual position
        entity_tile_x = int(entity.x)
        entity_tile_y = int(entity.y)
        distance = max(abs(self.player.tile_x - entity_tile_x), abs(self.player.tile_y - entity_tile_y))
        
        if distance <= 1:
            # Adjacent or same tile - interact directly
            if hasattr(entity, 'interact'):
                entity.interact(self.player)
            elif entity.entity_type == "item":
                # Pick up item
                if self.player.add_item(entity):
                    level.items.remove(entity)
                    if self.player.game_log:
                        self.player.game_log.add_message(f"Picked up {entity.name}", "item")
                else:
                    if self.player.game_log:
                        self.player.game_log.add_message("Inventory is full!", "system")
            elif entity.entity_type == "enemy":
                # Attack enemy
                stamina_cost = self.player.combat_system.get_weapon_stamina_cost()
                if self.player.stamina >= stamina_cost:
                    self.player.combat_system.attack([entity], level)
                    if self.player.game_log:
                        self.player.game_log.add_message(f"Attacking {entity.name}!", "combat")
                else:
                    if self.player.game_log:
                        weapon_name = self.player.equipped_weapon.name if self.player.equipped_weapon else "fists"
                        self.player.game_log.add_message(f"Not enough stamina to attack with {weapon_name}! (Need {stamina_cost})", "combat")
        else:
            # Too far - move towards entity's position
            self._move_to_tile(entity_tile_x, entity_tile_y, level)
    
    def _move_to_tile(self, target_tile_x, target_tile_y, level):
        """Move to a target tile using pathfinding"""
        if target_tile_x == self.player.tile_x and target_tile_y == self.player.tile_y:
            return  # Already at target
        
        # Find path to target
        path = level.find_tile_path(self.player.tile_x, self.player.tile_y, target_tile_x, target_tile_y)
        if path:
            self.path = path
            self.path_index = 0
        else:
            if self.player.game_log:
                self.player.game_log.add_message("Can't reach that location!", "system")
    
    def render_movement_indicators(self, screen, iso_renderer, camera_x, camera_y):
        """Render movement target indicator and path"""
        if self.path and len(self.path) > 0:
            # Draw path
            for i, (tile_x, tile_y) in enumerate(self.path):
                world_x = tile_x + 0.5
                world_y = tile_y + 0.5
                screen_x, screen_y = iso_renderer.world_to_screen(world_x, world_y, camera_x, camera_y)
                
                if i == len(self.path) - 1:
                    # Final destination - pulsing circle
                    import time
                    pulse = int(abs(math.sin(time.time() * 5)) * 10) + 5
                    pygame.draw.circle(screen, (255, 255, 0), (int(screen_x), int(screen_y)), pulse, 2)
                    pygame.draw.circle(screen, (255, 255, 255), (int(screen_x), int(screen_y)), 3)
                else:
                    # Path point
                    pygame.draw.circle(screen, (0, 255, 0), (int(screen_x), int(screen_y)), 3)
    
    def _play_footstep_sound(self, level):
        """Play appropriate footstep sound based on current tile"""
        audio = getattr(self.player.asset_loader, 'audio_manager', None) if self.player.asset_loader else None
        if audio and level:
            # Determine surface type based on current tile
            tile_type = level.get_tile(self.player.tile_x, self.player.tile_y)
            
            if tile_type == getattr(level, 'TILE_STONE', 2):
                audio.play_footstep("stone")
            elif tile_type == getattr(level, 'TILE_WATER', 3):
                audio.play_footstep("water")
            else:
                audio.play_footstep("dirt")  # Default for grass/dirt
    
    # Compatibility properties for old movement system
    @property
    def moving(self):
        return self.player._moving
    
    @moving.setter
    def moving(self, value):
        self.player._moving = value
    
    @property
    def target_x(self):
        return self.path[-1][0] + 0.5 if self.path else None
    
    @property
    def target_y(self):
        return self.path[-1][1] + 0.5 if self.path else None<|MERGE_RESOLUTION|>--- conflicted
+++ resolved
@@ -58,11 +58,10 @@
         if self.player.current_dialogue and self.player.current_dialogue.show:
             return  # Don't allow movement while dialogue is open
         
-<<<<<<< HEAD
         # Check if AI chat window is open - if so, disable movement
         if hasattr(self.player, 'current_ai_chat') and self.player.current_ai_chat and self.player.current_ai_chat.is_active:
             return  # Don't allow movement while AI chat is open
-=======
+        
         # Handle movement based on current mode
         if self.movement_mode == "wasd":
             self._handle_wasd_movement(keys, level)
@@ -106,9 +105,6 @@
         """Handle mouse-based pathfinding movement"""
         if self.player.moving:
             return  # Wait for current movement to complete
->>>>>>> b1e8377e
-        
-        # Follow current path if we have one
         if self.path and self.path_index < len(self.path):
             target_tile_x, target_tile_y = self.path[self.path_index]
             
@@ -158,16 +154,12 @@
         if self.player.current_dialogue and self.player.current_dialogue.show:
             return  # Don't allow movement while dialogue is open
         
-<<<<<<< HEAD
         # Check if AI chat window is open - if so, disable mouse movement
         if hasattr(self.player, 'current_ai_chat') and self.player.current_ai_chat and self.player.current_ai_chat.is_active:
             return  # Don't allow movement while AI chat is open
         
         # Get audio manager
         audio = getattr(self.player.asset_loader, 'audio_manager', None) if self.player.asset_loader else None
-        
-=======
->>>>>>> b1e8377e
         # Check if clicking on an entity first
         clicked_entity = self._check_entity_click(target_tile_x, target_tile_y, level)
         
